--- conflicted
+++ resolved
@@ -1,18 +1,17 @@
 package com.ing.baker.runtime.akka.actor.serialization
 
 import akka.actor.ExtendedActorSystem
-<<<<<<< HEAD
 import com.ing.baker.il
 import com.ing.baker.runtime.akka.actor.ClusterBakerActorProvider
+import com.ing.baker.runtime.akka.actor.process_index.ProcessIndexProto._
 import com.ing.baker.runtime.akka.actor.process_index.{ProcessIndex, ProcessIndexProtocol}
+import com.ing.baker.runtime.akka.actor.process_instance.ProcessInstanceProto._
 import com.ing.baker.runtime.akka.actor.process_instance.ProcessInstanceProtocol
+import com.ing.baker.runtime.akka.actor.recipe_manager.RecipeManagerProto._
 import com.ing.baker.runtime.akka.actor.recipe_manager.{RecipeManager, RecipeManagerProtocol}
 import com.ing.baker.runtime.scaladsl.{EventInstance, RecipeEventMetadata, RecipeInstanceState}
+import com.ing.baker.runtime.serialization.TypedProtobufSerializer.{BinarySerializable, forType}
 import com.ing.baker.runtime.serialization.{ProtoMap, SerializersProvider, TypedProtobufSerializer}
-import com.ing.baker.runtime.serialization.TypedProtobufSerializer.{BinarySerializable, forType}
-import com.ing.baker.runtime.akka.actor.process_index.ProcessIndexProto._
-import com.ing.baker.runtime.akka.actor.process_instance.ProcessInstanceProto._
-import com.ing.baker.runtime.akka.actor.recipe_manager.RecipeManagerProto._
 
 object BakerTypedProtobufSerializer {
 
@@ -21,24 +20,6 @@
     commonEntries ++ processIndexEntries ++ processInstanceEntries ++ recipeManagerEntries
   }
 
-=======
-import akka.serialization.SerializerWithStringManifest
-import com.ing.baker.runtime.akka.actor.ClusterBakerActorProvider
-import com.ing.baker.runtime.akka.actor.process_index.ProcessIndexProto._
-import com.ing.baker.runtime.akka.actor.process_index.{ ProcessIndex, ProcessIndexProtocol }
-import com.ing.baker.runtime.akka.actor.process_instance.ProcessInstanceProto._
-import com.ing.baker.runtime.akka.actor.process_instance.ProcessInstanceProtocol
-import com.ing.baker.runtime.akka.actor.recipe_manager.RecipeManagerProto._
-import com.ing.baker.runtime.akka.actor.recipe_manager.{ RecipeManager, RecipeManagerProtocol }
-import com.ing.baker.runtime.akka.actor.serialization.BakerTypedProtobufSerializer.BinarySerializable
-import com.ing.baker.{ il, runtime }
-import com.typesafe.scalalogging.LazyLogging
-import scala.reflect.ClassTag
-import scala.util.Try
-
-object BakerTypedProtobufSerializer {
-
->>>>>>> 2cc1b112
   /** Hardcoded serializerId for this serializer. This should not conflict with other serializers.
    * Values from 0 to 40 are reserved for Akka internal usage.
    */
@@ -175,95 +156,6 @@
       forType[RecipeManager.RecipeAdded]
         .register("RecipeManager.RecipeAdded")
     )
-<<<<<<< HEAD
 }
 
-class BakerTypedProtobufSerializer(system: ExtendedActorSystem) extends TypedProtobufSerializer(system, BakerTypedProtobufSerializer.identifier, BakerTypedProtobufSerializer.entries)
-=======
-
-  def forType[A <: AnyRef](implicit tag: ClassTag[A]): RegisterFor[A] = new RegisterFor[A](tag)
-
-  class RegisterFor[A <: AnyRef](classTag: ClassTag[A]) {
-
-    def register[P <: scalapb.GeneratedMessage with scalapb.Message[P]](implicit protoMap: ProtoMap[A, P]): BinarySerializable =
-      register[P](None)
-
-    def register[P <: scalapb.GeneratedMessage with scalapb.Message[P]](overrideName: String)(implicit protoMap: ProtoMap[A, P]): BinarySerializable =
-      register[P](Some(overrideName))
-
-    def register[P <: scalapb.GeneratedMessage with scalapb.Message[P]](overrideName: Option[String])(implicit protoMap: ProtoMap[A, P]): BinarySerializable = {
-      new BinarySerializable {
-
-        override type Type = A
-
-        override val tag: Class[_] = classTag.runtimeClass
-
-        override val manifest: String = overrideName.getOrElse(classTag.runtimeClass.getName)
-
-        override def toBinary(a: Type): Array[Byte] = protoMap.toByteArray(a)
-
-        override def fromBinary(binary: Array[Byte]): Try[Type] = protoMap.fromByteArray(binary)
-      }
-    }
-  }
-
-  trait BinarySerializable {
-
-    type Type <: AnyRef
-
-    val tag: Class[_]
-
-    def manifest: String
-
-    def toBinary(a: Type): Array[Byte]
-
-    // The actor resolver is commented for future Akka Typed implementation
-    def fromBinary(binary: Array[Byte] /*, resolver: ActorRefResolver*/): Try[Type]
-
-    def isInstance(o: AnyRef): Boolean =
-      tag.isInstance(o)
-
-    def unsafeToBinary(a: AnyRef): Array[Byte] =
-      toBinary(a.asInstanceOf[Type])
-
-    // The actor resolver is commented for future Akka Typed implementation
-    def fromBinaryAnyRef(binary: Array[Byte] /*, resolver: ActorRefResolver*/): Try[AnyRef] =
-      fromBinary(binary)
-
-  }
-
-}
-
-class BakerTypedProtobufSerializer(system: ExtendedActorSystem) extends SerializerWithStringManifest with LazyLogging {
-
-  implicit def serializersProvider: SerializersProvider = SerializersProvider(system, system.provider)
-
-  lazy val entriesMem: List[BinarySerializable] = BakerTypedProtobufSerializer.entries
-
-  override def identifier: Int =
-    BakerTypedProtobufSerializer.identifier
-
-  override def manifest(o: AnyRef): String = {
-    entriesMem
-      .find(_.isInstance(o))
-      .map(_.manifest)
-      .getOrElse(throw new IllegalStateException(s"Unsupported object of type: ${o.getClass}"))
-  }
-
-  override def toBinary(o: AnyRef): Array[Byte] =
-    entriesMem
-      .find(_.isInstance(o))
-      .map(_.unsafeToBinary(o))
-      .getOrElse(throw new IllegalStateException(s"Unsupported object of type: ${o.getClass}"))
-
-  override def fromBinary(bytes: Array[Byte], manifest: String): AnyRef =
-    entriesMem
-      .find(_.manifest == manifest)
-      .map(_.fromBinaryAnyRef(bytes))
-      .getOrElse(throw new IllegalStateException(s"Unsupported object with manifest $manifest"))
-      .fold(
-      {e => logger.error(s"Failed to deserialize bytes with manifest $manifest", e); throw e},
-      identity
-      )
-}
->>>>>>> 2cc1b112
+class BakerTypedProtobufSerializer(system: ExtendedActorSystem) extends TypedProtobufSerializer(system, BakerTypedProtobufSerializer.identifier, BakerTypedProtobufSerializer.entries)