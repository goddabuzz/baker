package com.ing.baker.runtime.akka

import akka.actor.{Actor, ActorRef, ActorSystem, Address, Props}
import akka.pattern.{FutureRef, ask}
import akka.util.Timeout
import cats.data.NonEmptyList
import com.ing.baker.il._
import com.ing.baker.il.failurestrategy.ExceptionStrategyOutcome
import com.ing.baker.runtime.akka.actor._
import com.ing.baker.runtime.akka.actor.process_index.ProcessIndexProtocol._
import com.ing.baker.runtime.akka.actor.process_instance.ProcessInstanceProtocol.{Initialized, InstanceState, Uninitialized}
import com.ing.baker.runtime.akka.actor.recipe_manager.RecipeManagerProtocol
import com.ing.baker.runtime.common.BakerException._
import com.ing.baker.runtime.common.SensoryEventStatus
import com.ing.baker.runtime.{javadsl, scaladsl}
import com.ing.baker.runtime.scaladsl._
import com.ing.baker.types.Value
<<<<<<< HEAD
import com.typesafe.config.Config
import org.slf4j.{Logger, LoggerFactory}

=======
import com.typesafe.scalalogging.LazyLogging
>>>>>>> 2cc1b112
import scala.concurrent.ExecutionContext.Implicits.global
import scala.concurrent.Future
import scala.language.postfixOps
import scala.util.Try

object AkkaBaker {

  def apply(config: Config, actorSystem: ActorSystem): scaladsl.Baker =
    new AkkaBaker(AkkaBakerConfig.from(config, actorSystem))

  def withConfig(config: AkkaBakerConfig): scaladsl.Baker =
    new AkkaBaker(config)

  def localDefault(actorSystem: ActorSystem): scaladsl.Baker =
    new AkkaBaker(AkkaBakerConfig.localDefault(actorSystem))

  def clusterDefault(seedNodes: NonEmptyList[Address], actorSystem: ActorSystem): scaladsl.Baker =
    new AkkaBaker(AkkaBakerConfig.clusterDefault(seedNodes, actorSystem))

  def javaWithConfig(config: AkkaBakerConfig): javadsl.Baker =
    new javadsl.Baker(withConfig(config))

  def java(config: Config, actorSystem: ActorSystem): javadsl.Baker =
    new javadsl.Baker(apply(config, actorSystem))

  def javaLocalDefault(actorSystem: ActorSystem): javadsl.Baker =
    new javadsl.Baker(new AkkaBaker(AkkaBakerConfig.localDefault(actorSystem)))

  def javaOther(baker: scaladsl.Baker): javadsl.Baker =
    new javadsl.Baker(baker)
}

/**
<<<<<<< HEAD
  * The Baker is the component of the Baker library that runs one or multiples recipes.
  * For each recipe a new instance can be baked, sensory events can be send and state can be inquired upon
  */
class AkkaBaker private[runtime](config: AkkaBakerConfig) extends scaladsl.Baker {
=======
 * The Baker is the component of the Baker library that runs one or multiples recipes.
 * For each recipe a new instance can be baked, sensory events can be send and state can be inquired upon
 */
class AkkaBaker private[runtime](config: AkkaBakerConfig) extends Baker with LazyLogging {
>>>>>>> 2cc1b112

  import config.system

  val recipeManager: ActorRef =
    config.bakerActorProvider.createRecipeManagerActor()

  val processIndexActor: ActorRef =
    config.bakerActorProvider.createProcessIndexActor(config.interactionManager, recipeManager)

  /**
   * Adds a recipe to baker and returns a recipeId for the recipe.
   *
   * This function is idempotent, if the same (equal) recipe was added earlier this will return the same recipeId
   *
   * @param compiledRecipe The compiled recipe.
   * @return A recipeId
   */
  override def addRecipe(compiledRecipe: CompiledRecipe): Future[String] = {

    // check if every interaction has an implementation
    val implementationErrors = getImplementationErrors(compiledRecipe)

    if (implementationErrors.nonEmpty)
      Future.failed(ImplementationsException(implementationErrors.mkString(", ")))

    else if (compiledRecipe.validationErrors.nonEmpty)
      Future.failed(RecipeValidationException(compiledRecipe.validationErrors.mkString(", ")))

    else recipeManager.ask(RecipeManagerProtocol.AddRecipe(compiledRecipe))(config.defaultAddRecipeTimeout) flatMap {
      case RecipeManagerProtocol.AddRecipeResponse(recipeId) => Future.successful(recipeId)
    }
  }

  private def getImplementationErrors(compiledRecipe: CompiledRecipe): Set[String] = {
    compiledRecipe.interactionTransitions.filterNot(config.interactionManager.hasImplementation)
      .map(s => s"No implementation provided for interaction: ${s.originalInteractionName}")
  }

  /**
   * Returns the recipe information for the given RecipeId
   *
   * @param recipeId
   * @return
   */
  override def getRecipe(recipeId: String): Future[RecipeInformation] = {
    // here we ask the RecipeManager actor to return us the recipe for the given id
    recipeManager.ask(RecipeManagerProtocol.GetRecipe(recipeId))(config.defaultInquireTimeout).flatMap {
      case RecipeManagerProtocol.RecipeFound(compiledRecipe, timestamp) =>
        Future.successful(RecipeInformation(compiledRecipe, timestamp, getImplementationErrors(compiledRecipe)))
      case RecipeManagerProtocol.NoRecipeFound(_) =>
        Future.failed(NoSuchRecipeException(recipeId))
    }
  }

  /**
   * Returns all recipes added to this baker instance.
   *
   * @return All recipes in the form of map of recipeId -> CompiledRecipe
   */
  override def getAllRecipes: Future[Map[String, RecipeInformation]] =
    recipeManager.ask(RecipeManagerProtocol.GetAllRecipes)(config.defaultInquireTimeout)
      .mapTo[RecipeManagerProtocol.AllRecipes]
      .map(_.recipes.map {ri =>
        ri.compiledRecipe.recipeId -> RecipeInformation(ri.compiledRecipe, ri.timestamp, getImplementationErrors(ri.compiledRecipe))
      }.toMap)

  /**
   * Creates a process instance for the given recipeId with the given RecipeInstanceId as identifier
   *
   * @param recipeId         The recipeId for the recipe to bake
   * @param recipeInstanceId The identifier for the newly baked process
   * @return
   */
  override def bake(recipeId: String, recipeInstanceId: String): Future[Unit] = {
    processIndexActor.ask(CreateProcess(recipeId, recipeInstanceId))(config.defaultBakeTimeout).flatMap {
      case _: Initialized =>
        Future.successful(())
      case ProcessAlreadyExists(_) =>
        Future.failed(ProcessAlreadyExistsException(recipeInstanceId))
      case RecipeManagerProtocol.NoRecipeFound(_) =>
        Future.failed(NoSuchRecipeException(recipeId))
    }
  }

  override def fireEventAndResolveWhenReceived(recipeInstanceId: String, event: EventInstance, correlationId: Option[String]): Future[SensoryEventStatus] =
    processIndexActor.ask(ProcessEvent(
      recipeInstanceId = recipeInstanceId,
      event = event,
      correlationId = correlationId,
      timeout = config.defaultProcessEventTimeout,
      reaction = FireSensoryEventReaction.NotifyWhenReceived
    ))(config.defaultProcessEventTimeout).flatMap {
      // TODO MOVE THIS TO A FUNCTION
      case FireSensoryEventRejection.InvalidEvent(_, message) =>
        Future.failed(IllegalEventException(message))
      case FireSensoryEventRejection.NoSuchRecipeInstance(recipeInstanceId0) =>
        Future.failed(NoSuchProcessException(recipeInstanceId0))
      case _: FireSensoryEventRejection.FiringLimitMet =>
        Future.successful(SensoryEventStatus.FiringLimitMet)
      case _: FireSensoryEventRejection.AlreadyReceived =>
        Future.successful(SensoryEventStatus.AlreadyReceived)
      case _: FireSensoryEventRejection.ReceivePeriodExpired =>
        Future.successful(SensoryEventStatus.ReceivePeriodExpired)
      case _: FireSensoryEventRejection.RecipeInstanceDeleted =>
        Future.successful(SensoryEventStatus.RecipeInstanceDeleted)
      case ProcessEventReceivedResponse(status) =>
        Future.successful(status)
    }

  override def fireEventAndResolveWhenCompleted(recipeInstanceId: String, event: EventInstance, correlationId: Option[String]): Future[SensoryEventResult] =
    processIndexActor.ask(ProcessEvent(
      recipeInstanceId = recipeInstanceId,
      event = event,
      correlationId = correlationId,
      timeout = config.defaultProcessEventTimeout,
      reaction = FireSensoryEventReaction.NotifyWhenCompleted(waitForRetries = true)
    ))(config.defaultProcessEventTimeout).flatMap {
      case FireSensoryEventRejection.InvalidEvent(_, message) =>
        Future.failed(IllegalEventException(message))
      case FireSensoryEventRejection.NoSuchRecipeInstance(recipeInstanceId0) =>
        Future.failed(NoSuchProcessException(recipeInstanceId0))
      case _: FireSensoryEventRejection.FiringLimitMet =>
        Future.successful(SensoryEventResult(SensoryEventStatus.FiringLimitMet, Seq.empty, Map.empty))
      case _: FireSensoryEventRejection.AlreadyReceived =>
        Future.successful(SensoryEventResult(SensoryEventStatus.AlreadyReceived, Seq.empty, Map.empty))
      case _: FireSensoryEventRejection.ReceivePeriodExpired =>
        Future.successful(SensoryEventResult(SensoryEventStatus.ReceivePeriodExpired, Seq.empty, Map.empty))
      case _: FireSensoryEventRejection.RecipeInstanceDeleted =>
        Future.successful(SensoryEventResult(SensoryEventStatus.RecipeInstanceDeleted, Seq.empty, Map.empty))
      case ProcessEventCompletedResponse(result) =>
        Future.successful(result)
    }

  override def fireEventAndResolveOnEvent(recipeInstanceId: String, event: EventInstanceType, onEvent: String, correlationId: Option[String]): Future[SensoryEventResult] =
    processIndexActor.ask(ProcessEvent(
      recipeInstanceId = recipeInstanceId,
      event = event,
      correlationId = correlationId,
      timeout = config.defaultProcessEventTimeout,
      reaction = FireSensoryEventReaction.NotifyOnEvent(waitForRetries = true, onEvent)
    ))(config.defaultProcessEventTimeout).flatMap {
      case FireSensoryEventRejection.InvalidEvent(_, message) =>
        Future.failed(IllegalEventException(message))
      case FireSensoryEventRejection.NoSuchRecipeInstance(recipeInstanceId0) =>
        Future.failed(NoSuchProcessException(recipeInstanceId0))
      case _: FireSensoryEventRejection.FiringLimitMet =>
        Future.successful(SensoryEventResult(SensoryEventStatus.FiringLimitMet, Seq.empty, Map.empty))
      case _: FireSensoryEventRejection.AlreadyReceived =>
        Future.successful(SensoryEventResult(SensoryEventStatus.AlreadyReceived, Seq.empty, Map.empty))
      case _: FireSensoryEventRejection.ReceivePeriodExpired =>
        Future.successful(SensoryEventResult(SensoryEventStatus.ReceivePeriodExpired, Seq.empty, Map.empty))
      case _: FireSensoryEventRejection.RecipeInstanceDeleted =>
        Future.successful(SensoryEventResult(SensoryEventStatus.RecipeInstanceDeleted, Seq.empty, Map.empty))
      case ProcessEventCompletedResponse(result) =>
        Future.successful(result)
    }

  override def fireEvent(recipeInstanceId: String, event: EventInstance, correlationId: Option[String]): EventResolutions = {
    val futureRef = FutureRef(config.defaultProcessEventTimeout)
    val futureReceived =
      processIndexActor.ask(ProcessEvent(
        recipeInstanceId = recipeInstanceId,
        event = event,
        correlationId = correlationId,
        timeout = config.defaultProcessEventTimeout,
        reaction = FireSensoryEventReaction.NotifyBoth(
          waitForRetries = true,
          completeReceiver = futureRef.ref)
      ))(config.defaultProcessEventTimeout).flatMap {
        case FireSensoryEventRejection.InvalidEvent(_, message) =>
          Future.failed(IllegalEventException(message))
        case FireSensoryEventRejection.NoSuchRecipeInstance(recipeInstanceId0) =>
          Future.failed(NoSuchProcessException(recipeInstanceId0))
        case _: FireSensoryEventRejection.FiringLimitMet =>
          Future.successful(SensoryEventStatus.FiringLimitMet)
        case _: FireSensoryEventRejection.AlreadyReceived =>
          Future.successful(SensoryEventStatus.AlreadyReceived)
        case _: FireSensoryEventRejection.ReceivePeriodExpired =>
          Future.successful(SensoryEventStatus.ReceivePeriodExpired)
        case _: FireSensoryEventRejection.RecipeInstanceDeleted =>
          Future.successful(SensoryEventStatus.RecipeInstanceDeleted)
        case ProcessEventReceivedResponse(status) =>
          Future.successful(status)
      }
    val futureCompleted =
      futureRef.future.flatMap {
        case FireSensoryEventRejection.InvalidEvent(_, message) =>
          Future.failed(IllegalEventException(message))
        case FireSensoryEventRejection.NoSuchRecipeInstance(recipeInstanceId0) =>
          Future.failed(NoSuchProcessException(recipeInstanceId0))
        case _: FireSensoryEventRejection.FiringLimitMet =>
          Future.successful(SensoryEventResult(SensoryEventStatus.FiringLimitMet, Seq.empty, Map.empty))
        case _: FireSensoryEventRejection.AlreadyReceived =>
          Future.successful(SensoryEventResult(SensoryEventStatus.AlreadyReceived, Seq.empty, Map.empty))
        case _: FireSensoryEventRejection.ReceivePeriodExpired =>
          Future.successful(SensoryEventResult(SensoryEventStatus.ReceivePeriodExpired, Seq.empty, Map.empty))
        case _: FireSensoryEventRejection.RecipeInstanceDeleted =>
          Future.successful(SensoryEventResult(SensoryEventStatus.RecipeInstanceDeleted, Seq.empty, Map.empty))
        case ProcessEventCompletedResponse(result) =>
          Future.successful(result)
      }
    EventResolutions(futureReceived, futureCompleted)
  }

  /**
   * Retries a blocked interaction.
   *
   * @return
   */
  override def retryInteraction(recipeInstanceId: String, interactionName: String): Future[Unit] = {
    processIndexActor.ask(RetryBlockedInteraction(recipeInstanceId, interactionName))(config.defaultProcessEventTimeout).map(_ => ())
  }

  /**
   * Resolves a blocked interaction by specifying it's output.
   *
   * !!! You should provide an event of the original interaction. Event / ingredient renames are done by Baker.
   *
   * @return
   */
  override def resolveInteraction(recipeInstanceId: String, interactionName: String, event: EventInstance): Future[Unit] = {
    processIndexActor.ask(ResolveBlockedInteraction(recipeInstanceId, interactionName, event))(config.defaultProcessEventTimeout).map(_ => ())
  }

  /**
   * Stops the retrying of an interaction.
   *
   * @return
   */
  override def stopRetryingInteraction(recipeInstanceId: String, interactionName: String): Future[Unit] = {
    processIndexActor.ask(StopRetryingInteraction(recipeInstanceId, interactionName))(config.defaultProcessEventTimeout).map(_ => ())
  }

  /**
   * Returns an index of all processes.
   *
   * Can potentially return a partial index when baker runs in cluster mode
   * and not all shards can be reached within the given timeout.
   *
   * Does not include deleted processes.
   *
   * @return An index of all processes
   */
  override def getAllRecipeInstancesMetadata: Future[Set[RecipeInstanceMetadata]] = {
    Future.successful(config.bakerActorProvider
      .getAllProcessesMetadata(processIndexActor)(system, config.defaultInquireTimeout)
      .map(p => RecipeInstanceMetadata(p.recipeId, p.recipeInstanceId, p.createdDateTime)).toSet)
  }

  /**
   * Returns the process state.
   *
   * @param recipeInstanceId The process identifier
   * @return The process state.
   */
  override def getRecipeInstanceState(recipeInstanceId: String): Future[RecipeInstanceState] =
    processIndexActor
      .ask(GetProcessState(recipeInstanceId))(Timeout.durationToTimeout(config.defaultInquireTimeout))
      .flatMap {
        case instance: InstanceState => Future.successful(instance.state.asInstanceOf[RecipeInstanceState])
        case NoSuchProcess(id) => Future.failed(NoSuchProcessException(id))
        case ProcessDeleted(id) => Future.failed(ProcessDeletedException(id))
      }

  /**
   * Returns all provided ingredients for a given process id.
   *
   * @param recipeInstanceId The process id.
   * @return The provided ingredients.
   */
  override def getIngredients(recipeInstanceId: String): Future[Map[String, Value]] =
    getRecipeInstanceState(recipeInstanceId).map(_.ingredients)

  /**
   * Returns all fired events for a given RecipeInstance id.
   *
   * @param recipeInstanceId The process id.
   * @return The events
   */
  override def getEvents(recipeInstanceId: String): Future[Seq[EventMoment]] =
    getRecipeInstanceState(recipeInstanceId).map(_.events)

  /**
   * Returns all names of fired events for a given RecipeInstance id.
   *
   * @param recipeInstanceId The process id.
   * @return The event names
   */
  override def getEventNames(recipeInstanceId: String): Future[Seq[String]] =
    getRecipeInstanceState(recipeInstanceId).map(_.eventNames)

  /**
   * Returns the visual state (.dot) for a given process.
   *
   * @param recipeInstanceId The process identifier.
   * @return A visual (.dot) representation of the process state.
   */
  @throws[ProcessDeletedException]("If the process is already deleted")
  @throws[NoSuchProcessException]("If the process is not found")
  override def getVisualState(recipeInstanceId: String, style: RecipeVisualStyle = RecipeVisualStyle.default): Future[String] = {
    for {
      getRecipeResponse <- processIndexActor.ask(GetCompiledRecipe(recipeInstanceId))(config.defaultInquireTimeout)
      processState <- getRecipeInstanceState(recipeInstanceId)
      response <- getRecipeResponse match {
        case RecipeManagerProtocol.RecipeFound(compiledRecipe, _) =>
          Future.successful(RecipeVisualizer.visualizeRecipe(
            compiledRecipe,
            style,
            eventNames = processState.eventNames.toSet,
            ingredientNames = processState.ingredients.keySet))
        case ProcessDeleted(_) =>
          Future.failed(ProcessDeletedException(recipeInstanceId))
        case Uninitialized(_) =>
          Future.failed(NoSuchProcessException(recipeInstanceId))
      }
    } yield response
  }

  private def doRegisterEventListener(listenerFunction: (RecipeEventMetadata, EventInstance) => Unit, processFilter: String => Boolean): Future[Unit] = {
    registerBakerEventListener {
      case EventReceived(_, recipeName, recipeId, recipeInstanceId, _, event) if processFilter(recipeName) =>
        listenerFunction.apply(RecipeEventMetadata(recipeId = recipeId, recipeName = recipeName, recipeInstanceId = recipeInstanceId), event)
      case InteractionCompleted(_, _, recipeName, recipeId, recipeInstanceId, _, Some(event)) if processFilter(recipeName) =>
        listenerFunction.apply(RecipeEventMetadata(recipeId = recipeId, recipeName = recipeName, recipeInstanceId = recipeInstanceId), event)
      case InteractionFailed(_, _, recipeName, recipeId, recipeInstanceId, _, _, _, ExceptionStrategyOutcome.Continue(eventName)) if processFilter(recipeName) =>
        listenerFunction.apply(RecipeEventMetadata(recipeId = recipeId, recipeName = recipeName, recipeInstanceId = recipeInstanceId), EventInstance(eventName, Map.empty))
      case _ => ()
    }
  }

  /**
<<<<<<< HEAD
    * Registers a listener to all runtime events for recipes with the given name run in this baker instance.
    *
    * Note that the delivery guarantee is *AT MOST ONCE*. Do not use it for critical functionality
    */
  override def registerEventListener(recipeName: String, listenerFunction: (RecipeEventMetadata, EventInstance) => Unit): Future[Unit] =
=======
   * Registers a listener to all runtime events for recipes with the given name run in this baker instance.
   *
   * Note that the delivery guarantee is *AT MOST ONCE*. Do not use it for critical functionality
   */
  override def registerEventListener(recipeName: String, listenerFunction: (String, EventInstance) => Unit): Future[Unit] =
>>>>>>> 2cc1b112
    doRegisterEventListener(listenerFunction, _ == recipeName)

  /**
   * Registers a listener to all runtime events for all recipes that run in this Baker instance.
   *
   * Note that the delivery guarantee is *AT MOST ONCE*. Do not use it for critical functionality
   */
  //  @deprecated("Use event bus instead", "1.4.0")
  override def registerEventListener(listenerFunction: (RecipeEventMetadata, EventInstance) => Unit): Future[Unit] =
    doRegisterEventListener(listenerFunction, _ => true)

  /**
   * Registers a listener function that listens to all BakerEvents
   *
   * Note that the delivery guarantee is *AT MOST ONCE*. Do not use it for critical functionality
   *
   * @param listenerFunction
   * @return
   */
  override def registerBakerEventListener(listenerFunction: BakerEvent => Unit): Future[Unit] = {
    Future.successful {
      val listenerActor = system.actorOf(Props(new Actor() {
        override def receive: Receive = {
          case event: BakerEvent => Try {
            listenerFunction.apply(event)
          }.failed.foreach {e =>
            logger.warn(s"Listener function threw exception for event: $event", e)
          }
        }
      }))
      system.eventStream.subscribe(listenerActor, classOf[BakerEvent])
    }
  }

  /**
   * Adds an interaction implementation to baker.
   *
   * This is assumed to be a an object with a method named 'apply' defined on it.
   *
   * @param implementation The implementation object
   */
  override def addInteractionInstance(implementation: InteractionInstance): Future[Unit] =
    Future.successful(config.interactionManager.addImplementation(implementation))

  /**
   * Adds a sequence of interaction implementation to baker.
   *
   * @param implementations The implementation object
   */
  override def addInteractionInstances(implementations: Seq[InteractionInstance]): Future[Unit] =
    Future.successful(implementations.foreach(addInteractionInstance))

  /**
   * Attempts to gracefully shutdown the baker system.
   */
  override def gracefulShutdown: Future[Unit] =
    Future.successful(GracefulShutdown.gracefulShutdownActorSystem(system, config.defaultShutdownTimeout))
}<|MERGE_RESOLUTION|>--- conflicted
+++ resolved
@@ -15,13 +15,9 @@
 import com.ing.baker.runtime.{javadsl, scaladsl}
 import com.ing.baker.runtime.scaladsl._
 import com.ing.baker.types.Value
-<<<<<<< HEAD
 import com.typesafe.config.Config
-import org.slf4j.{Logger, LoggerFactory}
-
-=======
 import com.typesafe.scalalogging.LazyLogging
->>>>>>> 2cc1b112
+
 import scala.concurrent.ExecutionContext.Implicits.global
 import scala.concurrent.Future
 import scala.language.postfixOps
@@ -55,17 +51,10 @@
 }
 
 /**
-<<<<<<< HEAD
-  * The Baker is the component of the Baker library that runs one or multiples recipes.
-  * For each recipe a new instance can be baked, sensory events can be send and state can be inquired upon
-  */
-class AkkaBaker private[runtime](config: AkkaBakerConfig) extends scaladsl.Baker {
-=======
  * The Baker is the component of the Baker library that runs one or multiples recipes.
  * For each recipe a new instance can be baked, sensory events can be send and state can be inquired upon
  */
-class AkkaBaker private[runtime](config: AkkaBakerConfig) extends Baker with LazyLogging {
->>>>>>> 2cc1b112
+class AkkaBaker private[runtime](config: AkkaBakerConfig) extends scaladsl.Baker with LazyLogging {
 
   import config.system
 
@@ -397,19 +386,11 @@
   }
 
   /**
-<<<<<<< HEAD
-    * Registers a listener to all runtime events for recipes with the given name run in this baker instance.
-    *
-    * Note that the delivery guarantee is *AT MOST ONCE*. Do not use it for critical functionality
-    */
+   * Registers a listener to all runtime events for recipes with the given name run in this baker instance.
+   *
+   * Note that the delivery guarantee is *AT MOST ONCE*. Do not use it for critical functionality
+   */
   override def registerEventListener(recipeName: String, listenerFunction: (RecipeEventMetadata, EventInstance) => Unit): Future[Unit] =
-=======
-   * Registers a listener to all runtime events for recipes with the given name run in this baker instance.
-   *
-   * Note that the delivery guarantee is *AT MOST ONCE*. Do not use it for critical functionality
-   */
-  override def registerEventListener(recipeName: String, listenerFunction: (String, EventInstance) => Unit): Future[Unit] =
->>>>>>> 2cc1b112
     doRegisterEventListener(listenerFunction, _ == recipeName)
 
   /**
