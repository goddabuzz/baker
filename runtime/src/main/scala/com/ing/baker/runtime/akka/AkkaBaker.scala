--- conflicted
+++ resolved
@@ -13,32 +13,19 @@
 import com.ing.baker.runtime.common.SensoryEventStatus
 import com.ing.baker.runtime.scaladsl._
 import com.ing.baker.types.Value
-<<<<<<< HEAD
 import com.typesafe.scalalogging.LazyLogging
-=======
-import org.slf4j.{ Logger, LoggerFactory }
->>>>>>> f5d3309f
 import scala.concurrent.ExecutionContext.Implicits.global
 import scala.concurrent.Future
 import scala.language.postfixOps
 import scala.util.Try
 
 /**
-<<<<<<< HEAD
  * The Baker is the component of the Baker library that runs one or multiples recipes.
  * For each recipe a new instance can be baked, sensory events can be send and state can be inquired upon
  */
 class AkkaBaker private[runtime](config: AkkaBakerConfig) extends Baker with LazyLogging {
-=======
-  * The Baker is the component of the Baker library that runs one or multiples recipes.
-  * For each recipe a new instance can be baked, sensory events can be send and state can be inquired upon
-  */
-class AkkaBaker private[runtime](config: AkkaBakerConfig) extends Baker {
 
   import config.system
->>>>>>> f5d3309f
-
-  import config.{ materializer, system }
 
   val recipeManager: ActorRef =
     config.bakerActorProvider.createRecipeManagerActor()
