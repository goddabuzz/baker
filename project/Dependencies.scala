import sbt._

object Dependencies {

<<<<<<< HEAD
  val akkaVersion = "2.5.0"
  val kageraVersion = "0.2.19"
=======
  val slf4jVersion = "1.7.18"
  val akkaVersion = "2.4.17"
  val kageraVersion = "0.2.20"
>>>>>>> b776fde6

  val typeSafeConfig =            "com.typesafe"               %  "config"                             % "1.3.1"

  val akkaInmemoryJournal =       "com.github.dnvriend"        %% "akka-persistence-inmemory"          % "2.4.17.3"

  val scalaTest =                 "org.scalatest"              %% "scalatest"                          % "2.2.6"
  val mockito =                   "org.mockito"                % "mockito-all"                         % "1.10.19"
  val junit =                     "com.novocode"               % "junit-interface"                     % "0.11"

  val akkaActor =                 "com.typesafe.akka"          %% "akka-actor"                         % akkaVersion
  val akkaPersistence =           "com.typesafe.akka"          %% "akka-persistence"                   % akkaVersion
  val akkaCluster =               "com.typesafe.akka"          %% "akka-cluster"                       % akkaVersion
  val akkaClusterSharding =       "com.typesafe.akka"          %% "akka-cluster-sharding"              % akkaVersion
  val akkaSlf4j =                 "com.typesafe.akka"          %% "akka-slf4j"                         % akkaVersion
  val akkaTestKit =               "com.typesafe.akka"          %% "akka-testkit"                       % akkaVersion
  val levelDB   =                 "org.iq80.leveldb"           % "leveldb"                             % "0.7"
  val levelDBJni =                "org.fusesource.leveldbjni"  % "leveldbjni-all"                      % "1.8"

  val logback =                   "ch.qos.logback"             %  "logback-classic"                    % "1.2.2"
  val ficusConfig =               "com.iheart"                 %% "ficus"                              % "1.4.0"

  val kagera =                    "io.kagera"                  %% "kagera-api"                         % kageraVersion
  val kageraAkka =                "io.kagera"                  %% "kagera-akka"                        % kageraVersion
  val kageraVisualization =       "io.kagera"                  %% "kagera-visualization"               % kageraVersion

  val scalaReflect =              "org.scala-lang"             % "scala-reflect"                       % "2.11.8"
  val javaxInject =               "javax.inject"               % "javax.inject"                        % "1"

  val paranamer =                 "com.thoughtworks.paranamer" % "paranamer"                           % "2.8"
  val guava =                     "com.google.guava"           % "guava"                               % "19.0"
  val findbugs =                  "com.google.code.findbugs"   % "jsr305"                              % "1.3.9"

  val chill =                     "com.twitter"                %% "chill-akka"                         % "0.9.2"
  val kryoSerializers =           "de.javakaffee"              % "kryo-serializers"                    % "0.41"
  val jodaTime =                  "joda-time"                  % "joda-time"                           % "2.9.9"
  val jodaConvert =               "org.joda"                   % "joda-convert"                        % "1.8.1"
  val scalaXml =                  "org.scala-lang.modules"     %% "scala-xml"                           % "1.0.4"
  val slf4jApi =                  "org.slf4j"                  %    "slf4j-api"                           % "1.7.25"

  def scopeDeps(scope: String, modules: Seq[ModuleID]) =  modules.map(m => m % scope)
  def compileDeps(modules: ModuleID*) = modules.toSeq
  def testDeps(modules: ModuleID*) = scopeDeps("test", modules)
  def providedDeps(modules: ModuleID*) = scopeDeps("provided", modules)
}<|MERGE_RESOLUTION|>--- conflicted
+++ resolved
@@ -1,23 +1,18 @@
 import sbt._
 
+//noinspection TypeAnnotation
 object Dependencies {
 
-<<<<<<< HEAD
-  val akkaVersion = "2.5.0"
-  val kageraVersion = "0.2.19"
-=======
-  val slf4jVersion = "1.7.18"
   val akkaVersion = "2.4.17"
   val kageraVersion = "0.2.20"
->>>>>>> b776fde6
 
   val typeSafeConfig =            "com.typesafe"               %  "config"                             % "1.3.1"
 
   val akkaInmemoryJournal =       "com.github.dnvriend"        %% "akka-persistence-inmemory"          % "2.4.17.3"
 
   val scalaTest =                 "org.scalatest"              %% "scalatest"                          % "2.2.6"
-  val mockito =                   "org.mockito"                % "mockito-all"                         % "1.10.19"
-  val junit =                     "com.novocode"               % "junit-interface"                     % "0.11"
+  val mockito =                   "org.mockito"                %  "mockito-all"                        % "1.10.19"
+  val junit =                     "com.novocode"               %  "junit-interface"                    % "0.11"
 
   val akkaActor =                 "com.typesafe.akka"          %% "akka-actor"                         % akkaVersion
   val akkaPersistence =           "com.typesafe.akka"          %% "akka-persistence"                   % akkaVersion
@@ -25,8 +20,8 @@
   val akkaClusterSharding =       "com.typesafe.akka"          %% "akka-cluster-sharding"              % akkaVersion
   val akkaSlf4j =                 "com.typesafe.akka"          %% "akka-slf4j"                         % akkaVersion
   val akkaTestKit =               "com.typesafe.akka"          %% "akka-testkit"                       % akkaVersion
-  val levelDB   =                 "org.iq80.leveldb"           % "leveldb"                             % "0.7"
-  val levelDBJni =                "org.fusesource.leveldbjni"  % "leveldbjni-all"                      % "1.8"
+  val levelDB   =                 "org.iq80.leveldb"           %  "leveldb"                            % "0.7"
+  val levelDBJni =                "org.fusesource.leveldbjni"  %  "leveldbjni-all"                     % "1.8"
 
   val logback =                   "ch.qos.logback"             %  "logback-classic"                    % "1.2.2"
   val ficusConfig =               "com.iheart"                 %% "ficus"                              % "1.4.0"
@@ -35,19 +30,19 @@
   val kageraAkka =                "io.kagera"                  %% "kagera-akka"                        % kageraVersion
   val kageraVisualization =       "io.kagera"                  %% "kagera-visualization"               % kageraVersion
 
-  val scalaReflect =              "org.scala-lang"             % "scala-reflect"                       % "2.11.8"
-  val javaxInject =               "javax.inject"               % "javax.inject"                        % "1"
+  val scalaReflect =              "org.scala-lang"             %  "scala-reflect"                      % "2.11.8"
+  val javaxInject =               "javax.inject"               %  "javax.inject"                       % "1"
 
-  val paranamer =                 "com.thoughtworks.paranamer" % "paranamer"                           % "2.8"
-  val guava =                     "com.google.guava"           % "guava"                               % "19.0"
-  val findbugs =                  "com.google.code.findbugs"   % "jsr305"                              % "1.3.9"
+  val paranamer =                 "com.thoughtworks.paranamer" %  "paranamer"                          % "2.8"
+  val guava =                     "com.google.guava"           %  "guava"                              % "19.0"
+  val findbugs =                  "com.google.code.findbugs"   %  "jsr305"                             % "1.3.9"
 
   val chill =                     "com.twitter"                %% "chill-akka"                         % "0.9.2"
-  val kryoSerializers =           "de.javakaffee"              % "kryo-serializers"                    % "0.41"
-  val jodaTime =                  "joda-time"                  % "joda-time"                           % "2.9.9"
-  val jodaConvert =               "org.joda"                   % "joda-convert"                        % "1.8.1"
-  val scalaXml =                  "org.scala-lang.modules"     %% "scala-xml"                           % "1.0.4"
-  val slf4jApi =                  "org.slf4j"                  %    "slf4j-api"                           % "1.7.25"
+  val kryoSerializers =           "de.javakaffee"              %  "kryo-serializers"                   % "0.41"
+  val jodaTime =                  "joda-time"                  %  "joda-time"                          % "2.9.9"
+  val jodaConvert =               "org.joda"                   %  "joda-convert"                       % "1.8.1"
+  val scalaXml =                  "org.scala-lang.modules"     %% "scala-xml"                          % "1.0.4"
+  val slf4jApi =                  "org.slf4j"                  %  "slf4j-api"                          % "1.7.25"
 
   def scopeDeps(scope: String, modules: Seq[ModuleID]) =  modules.map(m => m % scope)
   def compileDeps(modules: ModuleID*) = modules.toSeq
