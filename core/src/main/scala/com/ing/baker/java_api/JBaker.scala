--- conflicted
+++ resolved
@@ -4,13 +4,8 @@
 import java.util.concurrent.TimeUnit
 
 import akka.actor.ActorSystem
-import com.ing.baker.core._
-import com.ing.baker.java_api.JBaker._
-<<<<<<< HEAD
+import com.ing.baker.core.{Baker, Interaction, InteractionDescriptor}
 import com.typesafe.config.{Config, ConfigFactory}
-=======
-import com.typesafe.config.ConfigFactory
->>>>>>> 82849000
 
 import scala.collection.JavaConverters._
 import scala.collection.mutable
@@ -61,7 +56,7 @@
            implementations: java.util.List[Interaction],
            actorSystem: ActorSystem) =
     this(jRecipe,
-         mapInteractionToImplementation(jRecipe.getInteractions, implementations),
+         JBaker.mapInteractionToImplementation(jRecipe.getInteractions, implementations),
          actorSystem)
 
   def this(jRecipe: JRecipe, implementations: java.util.List[Interaction]) =
@@ -155,17 +150,6 @@
     */
   def getCompiledRecipe: JCompiledRecipe = jRecipe.compileRecipe
 
-<<<<<<< HEAD
-  def getVisualState(processId: java.util.UUID, waitTimeoutMillis: Long): String =
-    baker.getVisualState(processId)(waitTimeoutMillis milliseconds)
-
-
-  def getVisualState(processId: java.util.UUID): String =
-    getVisualState(processId, defaultTimeout)
-
-  def getAllProcessIds: java.util.List[String] =
-    baker.allProcessIds().asJava
-=======
   /**
     * returns the visual state of the recipe in dot format
     * @param processId
@@ -183,5 +167,6 @@
   def getVisualState(processId: java.util.UUID): String =
     getVisualState(processId, defaultTimeout)
 
->>>>>>> 82849000
+  def getAllProcessIds: java.util.List[String] =
+    baker.allProcessIds().asJava
 }